--- conflicted
+++ resolved
@@ -65,10 +65,7 @@
     "Application",
     "SlashCommand",
     "SubCommand",
-<<<<<<< HEAD
     "ApplicationCommandOption",
     "Attachment"
-=======
     "ThreadChannel",
->>>>>>> 73e395b2
 )