--- conflicted
+++ resolved
@@ -85,12 +85,9 @@
     "UnSupportedOptionType",
     "ApplicationCommandOption",
     "InteractionPayload",
-<<<<<<< HEAD
     "Attachment"
-=======
     "ThreadChannel",
     "ThreadMembersUpdatePayload",
->>>>>>> 73e395b2
 )
 
 pynext_version: str = PynextClient.__version__