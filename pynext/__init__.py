--- conflicted
+++ resolved
@@ -88,12 +88,9 @@
     "Attachment",
     "ThreadChannel",
     "ThreadMembersUpdatePayload",
-<<<<<<< HEAD
     "File",
     "BaseMessage",
-=======
     "BaseCommand",
->>>>>>> b235af91
 )
 
 pynext_version: str = PynextClient.__version__